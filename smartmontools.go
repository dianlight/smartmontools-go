// Package smartmontools provides Go bindings for interfacing with smartmontools
// to monitor and manage storage device health using S.M.A.R.T. data.
//
// The library wraps the smartctl command-line utility and provides a clean,
// idiomatic Go API for accessing SMART information from storage devices.
package smartmontools

import (
	"context"
	"encoding/json"
	"fmt"
	"log/slog"
	"os/exec"
	"regexp"
	"strings"
	"time"
)

// SMART attribute IDs for SSD detection
const (
	SmartAttrSSDLifeLeft       = 231 // SSD Life Left attribute
	SmartAttrSandForceInternal = 233 // SandForce Internal (SSD-specific)
	SmartAttrTotalLBAsWritten  = 234 // Total LBAs Written (SSD-specific)
)

// Commander interface for executing commands
type Commander interface {
	Command(name string, arg ...string) Cmd
}

// Cmd interface for command execution
type Cmd interface {
	Output() ([]byte, error)
	Run() error
}

// execCommander implements Commander using os/exec
type execCommander struct{}

func (e execCommander) Command(name string, arg ...string) Cmd {
	slog.Debug("Executing command", "name", name, "args", arg)
	return exec.Command(name, arg...)
}

// Device represents a storage device
type Device struct {
	Name string
	Type string
}

// NvmeControllerCapabilities represents NVMe controller capabilities
type NvmeControllerCapabilities struct {
	SelfTest bool `json:"self_test,omitempty"`
}

// NvmeSmartHealth represents NVMe SMART health information
type NvmeSmartHealth struct {
	CriticalWarning      int   `json:"critical_warning,omitempty"`
	Temperature          int   `json:"temperature,omitempty"`
	AvailableSpare       int   `json:"available_spare,omitempty"`
	AvailableSpareThresh int   `json:"available_spare_threshold,omitempty"`
	PercentageUsed       int   `json:"percentage_used,omitempty"`
	DataUnitsRead        int64 `json:"data_units_read,omitempty"`
	DataUnitsWritten     int64 `json:"data_units_written,omitempty"`
	HostReadCommands     int64 `json:"host_read_commands,omitempty"`
	HostWriteCommands    int64 `json:"host_write_commands,omitempty"`
	ControllerBusyTime   int64 `json:"controller_busy_time,omitempty"`
	PowerCycles          int64 `json:"power_cycles,omitempty"`
	PowerOnHours         int64 `json:"power_on_hours,omitempty"`
	UnsafeShutdowns      int64 `json:"unsafe_shutdowns,omitempty"`
	MediaErrors          int64 `json:"media_errors,omitempty"`
	NumErrLogEntries     int64 `json:"num_err_log_entries,omitempty"`
	WarningTempTime      int   `json:"warning_temp_time,omitempty"`
	CriticalCompTime     int   `json:"critical_comp_time,omitempty"`
	TemperatureSensors   []int `json:"temperature_sensors,omitempty"`
}

// SMARTInfo represents SMART information for a device
type UserCapacity struct {
	Blocks int64 `json:"blocks"`
	Bytes  int64 `json:"bytes"`
}

// SMARTInfo represents comprehensive SMART information for a storage device
type SMARTInfo struct {
	Device                     Device                      `json:"device"`
	ModelFamily                string                      `json:"model_family,omitempty"`
	ModelName                  string                      `json:"model_name,omitempty"`
	SerialNumber               string                      `json:"serial_number,omitempty"`
	Firmware                   string                      `json:"firmware_version,omitempty"`
	UserCapacity               *UserCapacity               `json:"user_capacity,omitempty"`
	RotationRate               *int                        `json:"rotation_rate,omitempty"` // Rotation rate in RPM (0 for SSDs, >0 for HDDs, nil if not available or not applicable)
	DiskType                   string                      `json:"-"`                       // Computed disk type: "SSD", "HDD", "NVMe", or "Unknown"
	SmartStatus                SmartStatus                 `json:"smart_status,omitempty"`
	SmartSupport               *SmartSupport               `json:"smart_support,omitempty"`
	AtaSmartData               *AtaSmartData               `json:"ata_smart_data,omitempty"`
	NvmeSmartHealth            *NvmeSmartHealth            `json:"nvme_smart_health_information_log,omitempty"`
	NvmeControllerCapabilities *NvmeControllerCapabilities `json:"nvme_controller_capabilities,omitempty"`
	Temperature                *Temperature                `json:"temperature,omitempty"`
	PowerOnTime                *PowerOnTime                `json:"power_on_time,omitempty"`
	PowerCycleCount            int                         `json:"power_cycle_count,omitempty"`
	Smartctl                   *SmartctlInfo               `json:"smartctl,omitempty"`
}

// SmartStatus represents the overall SMART health status
type SmartStatus struct {
	Passed bool `json:"passed"`
}

// SmartSupport represents SMART availability and enablement status
type SmartSupport struct {
	Available bool `json:"available"`
	Enabled   bool `json:"enabled"`
}

// SMARTSupportInfo represents SMART support and enablement information
type SMARTSupportInfo struct {
	Supported bool
	Enabled   bool
}

// AtaSmartData represents ATA SMART attributes
type AtaSmartData struct {
	OfflineDataCollection *OfflineDataCollection `json:"offline_data_collection,omitempty"`
	SelfTest              *SelfTest              `json:"self_test,omitempty"`
	Capabilities          *Capabilities          `json:"capabilities,omitempty"`
	Table                 []SmartAttribute       `json:"table,omitempty"`
}

// OfflineDataCollection represents offline data collection status
type StatusField struct {
	Value  int    `json:"value"`
	String string `json:"string"`
	Passed *bool  `json:"passed,omitempty"`
}

// UnmarshalJSON allows StatusField to be parsed from either a JSON string
// (e.g., "completed") or a structured object with fields {value, string, passed}.
func (s *StatusField) UnmarshalJSON(data []byte) error {
	// If the JSON value starts with a quote, it's a simple string
	if len(data) > 0 && data[0] == '"' {
		// Trim quotes and assign to String
		var str string
		if err := json.Unmarshal(data, &str); err != nil {
			return err
		}
		s.String = str
		// Leave Value and Passed as zero values
		return nil
	}
	// Otherwise, parse as the structured form
	type alias StatusField
	var tmp alias
	if err := json.Unmarshal(data, &tmp); err != nil {
		return err
	}
	s.Value = tmp.Value
	s.String = tmp.String
	s.Passed = tmp.Passed
	return nil
}

type OfflineDataCollection struct {
	Status            *StatusField `json:"status,omitempty"`
	CompletionSeconds int          `json:"completion_seconds,omitempty"`
}

// PollingMinutes represents polling minutes for different test types
type PollingMinutes struct {
	Short      int `json:"short,omitempty"`
	Extended   int `json:"extended,omitempty"`
	Conveyance int `json:"conveyance,omitempty"`
}

// SelfTest represents self-test information
type SelfTest struct {
	Status         *StatusField    `json:"status,omitempty"`
	PollingMinutes *PollingMinutes `json:"polling_minutes,omitempty"`
}

// Capabilities represents SMART capabilities
type Capabilities struct {
	Values                      []int `json:"values,omitempty"`
	ExecOfflineImmediate        bool  `json:"exec_offline_immediate_supported,omitempty"`
	SelfTestsSupported          bool  `json:"self_tests_supported,omitempty"`
	ConveyanceSelfTestSupported bool  `json:"conveyance_self_test_supported,omitempty"`
}

// SelfTestInfo represents available self-tests and their durations
type SelfTestInfo struct {
	Available []string       `json:"available"`
	Durations map[string]int `json:"durations"`
}

// NvmeOptionalAdminCommands represents NVMe optional admin commands
type NvmeOptionalAdminCommands struct {
	SelfTest bool `json:"self_test,omitempty"`
}

// CapabilitiesOutput represents the output of smartctl -c -j
type CapabilitiesOutput struct {
	AtaSmartData               *AtaSmartData               `json:"ata_smart_data,omitempty"`
	NvmeControllerCapabilities *NvmeControllerCapabilities `json:"nvme_controller_capabilities,omitempty"`
	NvmeOptionalAdminCommands  *NvmeOptionalAdminCommands  `json:"nvme_optional_admin_commands,omitempty"`
}

// SmartAttribute represents a single SMART attribute
type SmartAttribute struct {
	ID         int    `json:"id"`
	Name       string `json:"name"`
	Value      int    `json:"value"`
	Worst      int    `json:"worst"`
	Thresh     int    `json:"thresh"`
	WhenFailed string `json:"when_failed,omitempty"`
	Flags      Flags  `json:"flags"`
	Raw        Raw    `json:"raw"`
}

// Flags represents attribute flags
type Flags struct {
	Value         int    `json:"value"`
	String        string `json:"string"`
	PreFailure    bool   `json:"prefailure"`
	UpdatedOnline bool   `json:"updated_online"`
	Performance   bool   `json:"performance"`
	ErrorRate     bool   `json:"error_rate"`
	EventCount    bool   `json:"event_count"`
	AutoKeep      bool   `json:"auto_keep"`
}

// Raw represents raw attribute value
type Raw struct {
	Value  int64  `json:"value"`
	String string `json:"string"`
}

// Temperature represents device temperature
type Temperature struct {
	Current int `json:"current"`
}

// PowerOnTime represents power on time
type PowerOnTime struct {
	Hours int `json:"hours"`
}

// Message represents a message from smartctl
type Message struct {
	String   string `json:"string"`
	Severity string `json:"severity,omitempty"`
}

// SmartctlInfo represents smartctl metadata and messages
type SmartctlInfo struct {
	Version    []int     `json:"version,omitempty"`
	Messages   []Message `json:"messages,omitempty"`
	ExitStatus int       `json:"exit_status,omitempty"`
}

// SmartClient interface defines the methods for interacting with smartmontools
type SmartClient interface {
	ScanDevices() ([]Device, error)
	GetSMARTInfo(devicePath string) (*SMARTInfo, error)
	CheckHealth(devicePath string) (bool, error)
	GetDeviceInfo(devicePath string) (map[string]interface{}, error)
	RunSelfTest(devicePath string, testType string) error
	RunSelfTestWithProgress(ctx context.Context, devicePath string, testType string, callback ProgressCallback) error
	GetAvailableSelfTests(devicePath string) (*SelfTestInfo, error)
	IsSMARTSupported(devicePath string) (*SMARTSupportInfo, error)
	EnableSMART(devicePath string) error
	DisableSMART(devicePath string) error
	AbortSelfTest(devicePath string) error
}

// Client represents a smartmontools client
type Client struct {
	smartctlPath string
	commander    Commander
}

// NewClient creates a new smartmontools client
func NewClient() (SmartClient, error) {
	// Try to find smartctl in PATH
	path, err := exec.LookPath("smartctl")
	if err != nil {
		return nil, fmt.Errorf("smartctl not found in PATH: %w", err)
	}

	// Ensure smartctl is a compatible version (JSON output requires >= 7.0)
	if err := ensureCompatibleSmartctl(path); err != nil {
		return nil, err
	}

	return &Client{
		smartctlPath: path,
		commander:    execCommander{},
	}, nil
}

// NewClientWithPath creates a new smartmontools client with a specific smartctl path
func NewClientWithPath(smartctlPath string) SmartClient {
	return &Client{
		smartctlPath: smartctlPath,
		commander:    execCommander{},
	}
}

// NewClientWithCommander creates a new client with a custom commander (for testing)
func NewClientWithCommander(smartctlPath string, commander Commander) SmartClient {
	return &Client{
		smartctlPath: smartctlPath,
		commander:    commander,
	}
}

// ScanDevices scans for available storage devices
func (c *Client) ScanDevices() ([]Device, error) {
	cmd := c.commander.Command(c.smartctlPath, "--scan-open", "--json")
	output, err := cmd.Output()
	if err != nil {
		return nil, fmt.Errorf("failed to scan devices: %w", err)
	}

	var result struct {
		Devices []struct {
			Name string `json:"name"`
			Type string `json:"type"`
		} `json:"devices"`
	}

	if err := json.Unmarshal(output, &result); err != nil {
		return nil, fmt.Errorf("failed to parse scan output: %w", err)
	}

	devices := make([]Device, len(result.Devices))
	for i, d := range result.Devices {
		devices[i] = Device{
			Name: d.Name,
			Type: d.Type,
		}
	}

	return devices, nil
}

// GetSMARTInfo retrieves SMART information for a device
func (c *Client) GetSMARTInfo(devicePath string) (*SMARTInfo, error) {
	cmd := c.commander.Command(c.smartctlPath, "-a", "-j", devicePath)
	output, err := cmd.Output()
	if err != nil {
		// smartctl returns non-zero exit codes for various conditions
		// We still want to parse the output if available and it's valid JSON
		if len(output) > 0 {
			var smartInfo SMARTInfo
			if json.Unmarshal(output, &smartInfo) == nil {
				// Valid JSON, treat error as warning
				//slog.Debug("smartctl returned error but provided valid JSON output", "error", err)
				// Check for error messages in the output
				if smartInfo.Smartctl != nil && len(smartInfo.Smartctl.Messages) > 0 {
					for _, msg := range smartInfo.Smartctl.Messages {
						slog.Warn("smartctl message", "severity", msg.Severity, "message", msg.String)
					}
				}
<<<<<<< HEAD
				// Determine disk type even for unsupported devices
				smartInfo.DiskType = determineDiskType(&smartInfo)
				return &smartInfo, errors.New("SMART Not Supported")
=======
				// If we have valid device information, return it without error
				// If device name is empty, SMART is likely not supported
				if smartInfo.Device.Name != "" {
					return &smartInfo, nil
				}
				return &smartInfo, fmt.Errorf("SMART Not Supported")
>>>>>>> fb8040ba
			}
		}
		return nil, fmt.Errorf("failed to get SMART info: %w", err)
	}

	var smartInfo SMARTInfo
	if err := json.Unmarshal(output, &smartInfo); err != nil {
		return nil, fmt.Errorf("failed to parse SMART info: %w", err)
	}

	// Check for messages in the output even when command succeeded
	if smartInfo.Smartctl != nil && len(smartInfo.Smartctl.Messages) > 0 {
		for _, msg := range smartInfo.Smartctl.Messages {
			slog.Warn("smartctl message", "severity", msg.Severity, "message", msg.String)
		}
	}

	// Determine disk type based on rotation rate and device type
	smartInfo.DiskType = determineDiskType(&smartInfo)

	return &smartInfo, nil
}

// determineDiskType determines the type of disk based on available information
func determineDiskType(info *SMARTInfo) string {
	// Check for NVMe devices first
	if info.Device.Type == "nvme" || info.NvmeSmartHealth != nil || info.NvmeControllerCapabilities != nil {
		return "NVMe"
	}

	// Check rotation rate for ATA/SATA devices
	if info.RotationRate != nil {
		if *info.RotationRate == 0 {
			return "SSD"
		}
		return "HDD"
	}

	// Check device type from smartctl
	deviceType := strings.ToLower(info.Device.Type)
	if strings.Contains(deviceType, "nvme") {
		return "NVMe"
	}
	if strings.Contains(deviceType, "sata") || strings.Contains(deviceType, "ata") || strings.Contains(deviceType, "sat") {
		// If we have ATA SMART data but no rotation rate, try to infer
		if info.AtaSmartData != nil {
			// Look for SSD-specific attributes
			if info.AtaSmartData.Table != nil {
				for _, attr := range info.AtaSmartData.Table {
					if attr.ID == SmartAttrSSDLifeLeft || attr.ID == SmartAttrSandForceInternal || attr.ID == SmartAttrTotalLBAsWritten {
						return "SSD"
					}
				}
			}
		}
	}

	// If we can't determine, return Unknown
	return "Unknown"
}

// CheckHealth checks if a device is healthy according to SMART
func (c *Client) CheckHealth(devicePath string) (bool, error) {
	cmd := c.commander.Command(c.smartctlPath, "-H", devicePath)
	output, err := cmd.Output()
	if err != nil {
		// Exit code 0: healthy, non-zero may indicate issues
		if exitErr, ok := err.(*exec.ExitError); ok {
			// Parse output to determine health
			outputStr := string(exitErr.Stderr)
			if len(outputStr) == 0 {
				outputStr = string(output)
			}
			return strings.Contains(outputStr, "PASSED"), nil
		}
		return false, fmt.Errorf("failed to check health: %w", err)
	}

	outputStr := string(output)
	return strings.Contains(outputStr, "PASSED"), nil
}

// GetDeviceInfo retrieves basic device information
func (c *Client) GetDeviceInfo(devicePath string) (map[string]interface{}, error) {
	cmd := c.commander.Command(c.smartctlPath, "-i", "-j", devicePath)
	output, err := cmd.Output()
	if err != nil {
		return nil, fmt.Errorf("failed to get device info: %w", err)
	}

	var info map[string]interface{}
	if err := json.Unmarshal(output, &info); err != nil {
		return nil, fmt.Errorf("failed to parse device info: %w", err)
	}

	return info, nil
}

// RunSelfTest initiates a SMART self-test
func (c *Client) RunSelfTest(devicePath string, testType string) error {
	// Valid test types: short, long, conveyance, offline
	validTypes := map[string]bool{
		"short":      true,
		"long":       true,
		"conveyance": true,
		"offline":    true,
	}

	if !validTypes[testType] {
		return fmt.Errorf("invalid test type: %s (must be one of: short, long, conveyance, offline)", testType)
	}

	cmd := c.commander.Command(c.smartctlPath, "-t", testType, devicePath)
	if err := cmd.Run(); err != nil {
		return fmt.Errorf("failed to run self-test: %w", err)
	}

	return nil
}

// ProgressCallback is a function type for reporting progress
type ProgressCallback func(progress int, status string)

// RunSelfTestWithProgress starts a SMART self-test and reports progress
func (c *Client) RunSelfTestWithProgress(ctx context.Context, devicePath string, testType string, callback ProgressCallback) error {
	// Valid test types: short, long, conveyance, offline
	validTypes := map[string]bool{
		"short":      true,
		"long":       true,
		"conveyance": true,
		"offline":    true,
	}

	if !validTypes[testType] {
		return fmt.Errorf("invalid test type: %s (must be one of: short, long, conveyance, offline)", testType)
	}

	// First check if self-tests are supported and get durations
	selfTestInfo, err := c.GetAvailableSelfTests(devicePath)
	if err != nil {
		return fmt.Errorf("failed to get self-test info: %w", err)
	}

	if len(selfTestInfo.Available) == 0 {
		return fmt.Errorf("self-tests are not supported by this device")
	}

	// Check if the requested test is available
	available := false
	for _, t := range selfTestInfo.Available {
		if t == testType {
			available = true
			break
		}
	}
	if !available {
		return fmt.Errorf("test type %s is not available for this device", testType)
	}

	// Start the self-test
	if err := c.RunSelfTest(devicePath, testType); err != nil {
		return fmt.Errorf("failed to start %s self-test: %w", testType, err)
	}

	if callback != nil {
		callback(0, fmt.Sprintf("%s self-test started", strings.ToUpper(string(testType[0]))+testType[1:]))
	}

	// Get expected duration based on test type
	expectedMinutes := map[string]int{
		"short":      2,
		"long":       120,
		"conveyance": 5,
		"offline":    10,
	}[testType]

	// Use duration from capabilities if available
	if duration, ok := selfTestInfo.Durations[testType]; ok && duration > 0 {
		expectedMinutes = duration
	}

	// Poll for completion
	ticker := time.NewTicker(5 * time.Second)
	defer ticker.Stop()

	elapsed := 0
	for {
		select {
		case <-ctx.Done():
			return ctx.Err()
		case <-ticker.C:
			elapsed += 5

			// Check current status
			currentInfo, err := c.GetSMARTInfo(devicePath)
			if err != nil {
				slog.Warn("Failed to get SMART info during polling", "error", err)
				continue
			}

			if currentInfo.AtaSmartData != nil && currentInfo.AtaSmartData.SelfTest != nil {
				status := currentInfo.AtaSmartData.SelfTest.Status
				if status != nil {
					ls := strings.ToLower(status.String)
					if strings.Contains(ls, "completed") || strings.Contains(ls, "aborted") || strings.Contains(ls, "interrupted") {
						if callback != nil {
							// Normalize message to expected phrasing
							msg := "Self-test "
							switch {
							case strings.Contains(ls, "completed"):
								msg += "completed"
							case strings.Contains(ls, "aborted"):
								msg += "aborted"
							case strings.Contains(ls, "interrupted"):
								msg += "interrupted"
							default:
								msg += status.String
							}
							callback(100, msg)
						}
						return nil
					}
				}

				// Try to get progress from Self-test execution status attribute (ID 231)
				progress := -1
				if currentInfo.AtaSmartData.Table != nil {
					for _, attr := range currentInfo.AtaSmartData.Table {
						if attr.ID == 231 {
							progress = attr.Value
							if progress > 100 {
								progress = 100
							}
							break
						}
					}
				}
				if progress == -1 {
					// Calculate progress based on elapsed time vs expected duration
					progress = (elapsed * 100) / (expectedMinutes * 60)
					if progress > 95 {
						progress = 95 // Don't show 100% until actually completed
					}
				}

				if callback != nil {
					msg := "Self-test in progress"
					if status != nil {
						msg = fmt.Sprintf("Self-test in progress (%s)", status.String)
					}
					callback(progress, msg)
				}
			} else {
				// Fallback progress calculation
				progress := (elapsed * 100) / (expectedMinutes * 60)
				if progress > 95 {
					progress = 95
				}
				if callback != nil {
					callback(progress, "Self-test in progress")
				}
			}

			// Timeout after 2x expected duration
			if elapsed > expectedMinutes*120 {
				return fmt.Errorf("self-test timed out after %d seconds", elapsed)
			}
		}
	}
}

// GetAvailableSelfTests returns the list of available self-test types and their durations for a device
func (c *Client) GetAvailableSelfTests(devicePath string) (*SelfTestInfo, error) {
	cmd := c.commander.Command(c.smartctlPath, "-c", "-j", devicePath)
	output, err := cmd.Output()
	if err != nil {
		return nil, fmt.Errorf("failed to get capabilities: %w", err)
	}

	var caps CapabilitiesOutput
	if err := json.Unmarshal(output, &caps); err != nil {
		return nil, fmt.Errorf("failed to parse capabilities: %w", err)
	}

	info := &SelfTestInfo{
		Available: []string{},
		Durations: make(map[string]int),
	}

	// ATA
	if caps.AtaSmartData != nil {
		if caps.AtaSmartData.Capabilities != nil {
			capabilities := caps.AtaSmartData.Capabilities
			if capabilities.SelfTestsSupported {
				info.Available = append(info.Available, "short", "long")
			}
			if capabilities.ConveyanceSelfTestSupported {
				info.Available = append(info.Available, "conveyance")
			}
			if capabilities.ExecOfflineImmediate {
				info.Available = append(info.Available, "offline")
			}
		}
		if caps.AtaSmartData.SelfTest != nil && caps.AtaSmartData.SelfTest.PollingMinutes != nil {
			pm := caps.AtaSmartData.SelfTest.PollingMinutes
			if pm.Short > 0 {
				info.Durations["short"] = pm.Short
			}
			if pm.Extended > 0 {
				info.Durations["long"] = pm.Extended
			}
			if pm.Conveyance > 0 {
				info.Durations["conveyance"] = pm.Conveyance
			}
		}
	}

	// NVMe
	if caps.NvmeControllerCapabilities != nil && caps.NvmeControllerCapabilities.SelfTest {
		info.Available = append(info.Available, "short")
		// Durations not specified for NVMe in -c output
	}
	if caps.NvmeOptionalAdminCommands != nil && caps.NvmeOptionalAdminCommands.SelfTest {
		info.Available = append(info.Available, "short")
		// Durations not specified for NVMe in -c output
	}

	return info, nil
}

// IsSMARTSupported checks if SMART is supported on a device and if it's enabled
func (c *Client) IsSMARTSupported(devicePath string) (*SMARTSupportInfo, error) {
	smartInfo, err := c.GetSMARTInfo(devicePath)
	if err != nil {
		return nil, fmt.Errorf("failed to get SMART info: %w", err)
	}

	supportInfo := &SMARTSupportInfo{}

	// Check NVMe SMART support first
	if smartInfo.SmartSupport != nil {
		supportInfo.Supported = smartInfo.SmartSupport.Available
		supportInfo.Enabled = smartInfo.SmartSupport.Enabled
		return supportInfo, nil
	}

	// Check ATA SMART data presence for support
	if smartInfo.AtaSmartData != nil {
		supportInfo.Supported = true
		// For ATA devices, if SMART data is present, assume it's enabled
		// (ATA devices typically don't have a separate enabled/disabled status in JSON)
		supportInfo.Enabled = true
		return supportInfo, nil
	}

	// Check NVMe SMART health information as fallback
	if smartInfo.NvmeSmartHealth != nil {
		supportInfo.Supported = true
		supportInfo.Enabled = true
		return supportInfo, nil
	}

	// Not supported
	supportInfo.Supported = false
	supportInfo.Enabled = false
	return supportInfo, nil
}

// EnableSMART enables SMART monitoring on a device
func (c *Client) EnableSMART(devicePath string) error {
	cmd := c.commander.Command(c.smartctlPath, "-s", "on", devicePath)
	if err := cmd.Run(); err != nil {
		return fmt.Errorf("failed to enable SMART: %w", err)
	}
	return nil
}

// DisableSMART disables SMART monitoring on a device
func (c *Client) DisableSMART(devicePath string) error {
	cmd := c.commander.Command(c.smartctlPath, "-s", "off", devicePath)
	if err := cmd.Run(); err != nil {
		return fmt.Errorf("failed to disable SMART: %w", err)
	}
	return nil
}

// AbortSelfTest aborts a running self-test on a device
func (c *Client) AbortSelfTest(devicePath string) error {
	cmd := c.commander.Command(c.smartctlPath, "-X", devicePath)
	if err := cmd.Run(); err != nil {
		return fmt.Errorf("failed to abort self-test: %w", err)
	}
	return nil
}

// ensureCompatibleSmartctl runs "smartctl -V" and checks the version is supported.
// The library depends on JSON output (-j), which requires smartctl >= 7.0.
func ensureCompatibleSmartctl(smartctlPath string) error {
	out, err := exec.Command(smartctlPath, "-V").Output()
	if err != nil {
		return fmt.Errorf("failed to check smartctl version: %w", err)
	}
	major, minor, err := parseSmartctlVersion(string(out))
	if err != nil {
		return fmt.Errorf("unable to parse smartctl version: %w", err)
	}
	const minMajor, minMinor = 7, 0
	if major < minMajor || (major == minMajor && minor < minMinor) {
		return fmt.Errorf("unsupported smartctl version %d.%d; require >= %d.%d", major, minor, minMajor, minMinor)
	}
	return nil
}

// parseSmartctlVersion extracts the major and minor version numbers from
// the output of "smartctl -V". Expected forms include lines like:
//
//	"smartctl 7.3 2022-02-28 r5338 ..." or "smartctl 7.5 ...".
func parseSmartctlVersion(output string) (int, int, error) {
	// Find first occurrence of "smartctl X.Y"
	re := regexp.MustCompile(`(?m)\bsmartctl\s+(\d+)\.(\d+)\b`)
	m := re.FindStringSubmatch(output)
	if len(m) != 3 {
		return 0, 0, fmt.Errorf("version pattern not found in output")
	}
	// Convert captures to ints
	var (
		major int
		minor int
	)
	// Atoi without extra import by using fmt.Sscanf
	if _, err := fmt.Sscanf(m[1], "%d", &major); err != nil {
		return 0, 0, fmt.Errorf("invalid major version: %w", err)
	}
	if _, err := fmt.Sscanf(m[2], "%d", &minor); err != nil {
		return 0, 0, fmt.Errorf("invalid minor version: %w", err)
	}
	return major, minor, nil
}<|MERGE_RESOLUTION|>--- conflicted
+++ resolved
@@ -361,18 +361,13 @@
 						slog.Warn("smartctl message", "severity", msg.Severity, "message", msg.String)
 					}
 				}
-<<<<<<< HEAD
-				// Determine disk type even for unsupported devices
-				smartInfo.DiskType = determineDiskType(&smartInfo)
-				return &smartInfo, errors.New("SMART Not Supported")
-=======
+        smartInfo.DiskType = determineDiskType(&smartInfo)
 				// If we have valid device information, return it without error
 				// If device name is empty, SMART is likely not supported
 				if smartInfo.Device.Name != "" {
 					return &smartInfo, nil
 				}
 				return &smartInfo, fmt.Errorf("SMART Not Supported")
->>>>>>> fb8040ba
 			}
 		}
 		return nil, fmt.Errorf("failed to get SMART info: %w", err)
